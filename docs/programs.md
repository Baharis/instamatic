--- conflicted
+++ resolved
@@ -184,11 +184,7 @@
 
 **Usage:**  
 ```bash
-<<<<<<< HEAD
-instamatic.calibrate_stage_rotation [-h] [-a ALPHAS] [-s SPEEDS] [-o OUTDIR]
-=======
 instamatic.calibrate_stage_rotation [-h] [-a ALPHAS] [-s SPEEDS] [-m MODE] [-o OUTDIR]
->>>>>>> 69945bc8
 ```
 
 **Optional arguments:**  
@@ -202,12 +198,9 @@
 `-s SPEEDS`, `--speeds SPEEDS`
 : Comma-delimited list of speed settings to calibrate (default: "0.1,0.2,0.3,0.4,0.5,0.6,0.7,0.8,0.9,1.0" or "1,2,3,4,5,6,7,8,9,10,11,12", whichever is accepted by the microscope).
 
-<<<<<<< HEAD
-=======
 `-m MODE`, `--mode MODE`
 : Calibration mode to be used: "auto" - auto-determine upper and lower speed limits based on TEM response (default); "limited" - restrict TEM goniometer speed limits between min and max of --speeds; or "listed" - restrict TEM goniometer speed settings exactly to --speeds provided.
 
->>>>>>> 69945bc8
 `-o OUTDIR`, `--outdir OUTDIR`
 : Path to the directory where calibration file should be output (default: "%appdata%/calib" on Windows or "$AppData/calib" on Unix).
 
