#! python2

from __future__ import division
from instamatic.formats import write_adsc
import os
import numpy as np
from instamatic.formats import read_tiff, write_tiff
from instamatic.processing.flatfield import apply_flatfield_correction
from instamatic.processing.stretch_correction import apply_stretch_correction
from instamatic.TEMController import config
from instamatic.tools import find_beam_center
from itertools import izip

import logging
logger = logging.getLogger(__name__)


def pixelsize2cameralength(pixelsize):
    # TODO: fix magic number, can this be calculated from the pixelsize directly?
    # for physical_pixelsize = 0.055 mm
    magic_number = 2.19122
    return magic_number / pixelsize


def get_calibrated_rotation_speed(val):
    """Correct for the overestimation of the oscillation angle if the rotation 
    was stopped before interrupting the data collection. It uses calibrated values for the 
    rotation speeds of the microscope, and matches them to the observed one"""

    rotation_speeds = set(config.specifications["rotation_speeds"]["coarse"] + config.specifications["rotation_speeds"]["fine"])
    calibrated_value = min(rotation_speeds, key=lambda x:abs(x-val))
    print "Correcting oscillation angle from {:.3f} to calibrated value {:.3f}".format(val, calibrated_value)
    return calibrated_value


def beamcenter2xds(xy):
    x, y = xy
    if 255 < x <= 258:
        x = 255
    elif 259 <= x < 262:
        x = 262
    if 255 < y <= 258:
        y = 255
    elif 259 <= y < 262:
        y = 262
    return x, y


class ImgConversion(object):
    
    'This class is for post cRED data collection image conversion and necessary files generation for REDp and XDS processing, as well as DIALS processing'

    def __init__(self, 
                 buffer, 
                 camera_length,
                 osangle,
                 startangle,
                 endangle,
                 rotation_angle,
                 acquisition_time,
                 resolution_range=(20, 0.8),
                 excludes=[],
                 flatfield='flatfield.tiff'
                 ):
        self.pxd = config.diffraction_pixeldimensions
        curdir = os.path.dirname(os.path.realpath(__file__))
        flatfield, h = read_tiff(os.path.join(curdir, flatfield))
        self.flatfield = flatfield

        self.mrc_header = b'\x04\x02\x00\x00\x04\x02\x00\x00\x01\x00\x00\x00\x01\x00\x00\x00\x00\x00\x00\x00\x00\x00\x00\x00\x00\x00\x00\x00\x04\x02\x00\x00\x04\x02\x00\x00\x01\x00\x00\x00\x00\x00\x00\x00\x00\x00\x00\x00\x00\x00\x00\x00\x00\x00\xb4B\x00\x00\xb4B\x00\x00\xb4B\x01\x00\x00\x00\x02\x00\x00\x00\x03\x00\x00\x00\x00\x00\x00\x00\x00\x888Fx\x06sA\x00\x00\x00\x00\x00\x00\x00\x00\x00\x00\x00\x00\x00\x00\x00\x00\x00\x00\x00\x00\x00\x00\x00\x00\x00\x00\x00\x00\x00\x00\x00\x00\x00\x00\x00\x00\x00\x00\x00\x00\x00\x00\x00\x00\x00\x00\x00\x00\x00\x00\x00\x00\x00\x00\x00\x00\x00\x00\x00\x00\x00\x00\x00\x00\x00\x00\x00\x00\x00\x00\x00\x00\x00\x00\x00\x00\x00\x00\x00\x00\x00\x00\x00\x00\x00\x00\x00\x00\x00\x00\x00\x00\x00\x00\x00\x00\x00\x00\x00\x00\x00\x00\x00\x00\x00\x00\x00\x00\x00\x00\x00\x00\x00\x00\x00\x00\x00\x00\x00\x00MAP DA\x00\x00\x00\x00\x00\x00\x01\x00\x00\x00aaaaaaaaaaaaaaaaaaaaaa,aaaaaaaaaaa\x00\x00\x00\x00\x00\x00\x00\x00\x00\x00\x00\x00\x00\x00\x00\x00\x00\x00\x00\x00\x00\x00\x00\x00\x00\x00\x00\x00\x00\x00\x00\x00\x00\x00\x00\x00\x00\x00\x00\x00\x00\x00\x00\x00\x00\x00\x00\x00\x00\x00\x00\x00\x00\x00\x00\x00\x00\x00\x00\x00\x00\x00\x00\x00\x00\x00\x00\x00\x00\x00\x00\x00\x00\x00\x00\x00\x00\x00\x00\x00\x00\x00\x00\x00\x00\x00\x00\x00\x00\x00\x00\x00\x00\x00\x00\x00\x00\x00\x00\x00\x00\x00\x00\x00\x00\x00\x00\x00\x00\x00\x00\x00\x00\x00\x00\x00\x00\x00\x00\x00\x00\x00\x00\x00\x00\x00\x00\x00\x00\x00\x00\x00\x00\x00\x00\x00\x00\x00\x00\x00\x00\x00\x00\x00\x00\x00\x00\x00\x00\x00\x00\x00\x00\x00\x00\x00\x00\x00\x00\x00\x00\x00\x00\x00\x00\x00\x00\x00\x00\x00\x00\x00\x00\x00\x00\x00\x00\x00\x00\x00\x00\x00\x00\x00\x00\x00\x00\x00\x00\x00\x00\x00\x00\x00\x00\x00\x00\x00\x00\x00\x00\x00\x00\x00\x00\x00\x00\x00\x00\x00\x00\x00\x00\x00\x00\x00\x00\x00\x00\x00\x00\x00\x00\x00\x00\x00\x00\x00\x00\x00\x00\x00\x00\x00\x00\x00\x00\x00\x00\x00\x00\x00\x00\x00\x00\x00\x00\x00\x00\x00\x00\x00\x00\x00\x00\x00\x00\x00\x00\x00\x00\x00\x00\x00\x00\x00\x00\x00\x00\x00\x00\x00\x00\x00\x00\x00\x00\x00\x00\x00\x00\x00\x00\x00\x00\x00\x00\x00\x00\x00\x00\x00\x00\x00\x00\x00\x00\x00\x00\x00\x00\x00\x00\x00\x00\x00\x00\x00\x00\x00\x00\x00\x00\x00\x00\x00\x00\x00\x00\x00\x00\x00\x00\x00\x00\x00\x00\x00\x00\x00\x00\x00\x00\x00\x00\x00\x00\x00\x00\x00\x00\x00\x00\x00\x00\x00\x00\x00\x00\x00\x00\x00\x00\x00\x00\x00\x00\x00\x00\x00\x00\x00\x00\x00\x00\x00\x00\x00\x00\x00\x00\x00\x00\x00\x00\x00\x00\x00\x00\x00\x00\x00\x00\x00\x00\x00\x00\x00\x00\x00\x00\x00\x00\x00\x00\x00\x00\x00\x00\x00\x00\x00\x00\x00\x00\x00\x00\x00\x00\x00\x00\x00\x00\x00\x00\x00\x00\x00\x00\x00\x00\x00\x00\x00\x00\x00\x00\x00\x00\x00\x00\x00\x00\x00\x00\x00\x00\x00\x00\x00\x00\x00\x00\x00\x00\x00\x00\x00\x00\x00\x00\x00\x00\x00\x00\x00\x00\x00\x00\x00\x00\x00\x00\x00\x00\x00\x00\x00\x00\x00\x00\x00\x00\x00\x00\x00\x00\x00\x00\x00\x00\x00\x00\x00\x00\x00\x00\x00\x00\x00\x00\x00\x00\x00\x00\x00\x00\x00\x00\x00\x00\x00\x00\x00\x00\x00\x00\x00\x00\x00\x00\x00\x00\x00\x00\x00\x00\x00\x00\x00\x00\x00\x00\x00\x00\x00\x00\x00\x00\x00\x00\x00\x00\x00\x00\x00\x00\x00\x00\x00\x00\x00\x00\x00\x00\x00\x00\x00\x00\x00\x00\x00\x00\x00\x00\x00\x00\x00\x00\x00\x00\x00\x00\x00\x00\x00\x00\x00\x00\x00\x00\x00\x00\x00\x00\x00\x00\x00\x00\x00\x00\x00\x00\x00\x00\x00\x00\x00\x00\x00\x00\x00\x00\x00\x00\x00\x00\x00\x00\x00\x00\x00\x00\x00\x00\x00\x00\x00\x00\x00\x00\x00\x00\x00\x00\x00\x00\x00\x00\x00\x00\x00\x00\x00\x00\x00\x00\x00\x00\x00\x00\x00\x00\x00\x00\x00\x00\x00\x00\x00\x00\x00\x00\x00\x00\x00\x00\x00\x00\x00\x00\x00\x00\x00\x00\x00\x00\x00\x00\x00\x00\x00\x00\x00\x00\x00\x00\x00\x00\x00\x00\x00\x00\x00\x00\x00\x00\x00\x00\x00\x00\x00\x00\x00\x00\x00\x00\x00\x00\x00\x00\x00\x00\x00\x00\x00\x00\x00\x00\x00\x00\x00\x00\x00\x00\x00\x00\x00\x00\x00\x00\x00\x00\x00\x00\x00\x00\x00\x00\x00\x00\x00\x00\x00\x00\x00\x00\x00\x00\x00\x00\x00\x00\x00\x00\x00\x00\x00\x00\x00\x00\x00\x00\x00\x00\x00\x00\x00\x00\x00\x00\x00\x00\x00\x00\x00\x00\x00\x00\x00\x00\x00\x00\x00\x00\x00'

        self.headers = []
        self.data = []

        self.excludes = excludes

        while len(buffer) != 0:
            img, h = buffer.pop(0)
            self.headers.append(h)
            self.data.append(apply_flatfield_correction(img, self.flatfield))

        self.pixelsize = self.pxd[camera_length]
        self.physical_pixelsize = 0.055 # mm
        self.wavelength = 0.025080
        self.beam_center = self.get_average_beam_center()

        self.beam_center_512 = beamcenter2xds(self.beam_center)

        self.distance = pixelsize2cameralength(self.pixelsize)
        self.osangle = osangle
        self.startangle = startangle
        self.endangle = endangle
        self.rotation_angle = rotation_angle
        self.dmax, self.dmin = resolution_range
        
        self.acquisition_time = acquisition_time
        self.rotation_speed = get_calibrated_rotation_speed(osangle / self.acquisition_time) 

        logger.debug("Primary beam at: {}".format(self.beam_center))

    def get_average_beam_center(self):
        return np.mean([find_beam_center(img, sigma=10) for img in self.data], axis=0)

    def writeTiff(self, path):
        print ("Writing TIFF files......")

        for i, (img, h) in enumerate(izip(self.data, self.headers)):
            j = i + 1
            fn = os.path.join(path, "{:05d}.tiff".format(j))
            write_tiff(fn, img, header=h)
        logger.debug("Tiff files saved in folder: {}".format(path))

    def writeIMG(self, path):
        import collections
        print ("Writing SMV files......")
    
        for i, (img, h) in enumerate(izip(self.data, self.headers)):
            if i in self.excludes:
                continue

            j = i + 1

            img = self.fixStretchCorrection(img, self.beam_center)

            new_img = np.empty((512, 512), dtype=np.ushort)
            new_img[:256, :256] = img[:256, :256]
            new_img[:256, 256:] = img[:256, 260:]
            new_img[256:, :256] = img[260:, :256]
            new_img[256:, 256:] = img[260:, 260:]

            new_img = np.ushort(new_img)
            shape_x, shape_y = new_img.shape
            
            header = collections.OrderedDict()
            header['HEADER_BYTES'] = 512
            header['DIM'] = 2
            header['BYTE_ORDER'] = "little_endian"
            header['TYPE'] = "unsigned_short"
            header['SIZE1'] = shape_x
            header['SIZE2'] = shape_y
            header['PIXEL_SIZE'] = self.physical_pixelsize
            header['BIN'] = "1x1"
            header['BIN_TYPE'] = "HW"
            header['ADC'] = "fast"
            header['CREV'] = 1
            header['BEAMLINE'] = "TIMEPIX_SU"   # special ID for DIALS
            header['DETECTOR_SN'] = 901         # special ID for DIALS
            header['DATE'] = str(h["ImageGetTime"])
            header['TIME'] = str(h["ImageExposureTime"])
            header['DISTANCE'] = "{:.2f}".format(self.distance)
            header['TWOTHETA'] = 0.00
            header['PHI'] = self.startangle
            header['OSC_START'] = self.startangle
            header['OSC_RANGE'] = self.osangle
            header['WAVELENGTH'] = self.wavelength
            header['BEAM_CENTER_X'] = "%.2f" % self.beam_center_512[0]
            header['BEAM_CENTER_Y'] = "%.2f" % self.beam_center_512[1]
            header['DENZO_X_BEAM'] = "%.2f" % (self.beam_center_512[0]*self.physical_pixelsize)
            header['DENZO_Y_BEAM'] = "%.2f" % (self.beam_center_512[1]*self.physical_pixelsize)
            
            fn = os.path.join(path, "{:05d}.img".format(j))
            newimg = write_adsc(fn, new_img, header=header)
        
        self.shape_SMV = shape_x, shape_y
        logger.debug("SMV files (size {}*{}) saved in folder: {}".format(shape_x, shape_y, path))
     
    def fixStretchCorrection(self, image, directXY):
        center = np.copy(directXY)
        
        # NOTE: Stretch correction - not sure if the azimuth and amplitude are correct.
        # TODO: put these numbers in config
        azimuth   = -6.61
        amplitude =  2.43
        
        newImage = apply_stretch_correction(image, center=center, azimuth=azimuth, amplitude=amplitude)
    
        return newImage
            
    def MRCCreator(self, path):
        print ("Writing MRC files......")

        for i, img in enumerate(self.data):
            j = i + 1
            fn = os.path.join(path, "{:05d}.mrc".format(j))

            if i in self.excludes:
                continue

            # flip up/down because RED reads images from the bottom left corner
            img = self.fixStretchCorrection(img, self.beam_center)
            img = np.flipud(img.astype(np.int16))
           
            with open(fn, "wb") as mrcf:
                mrcf.write(self.mrc_header)
                mrcf.write(img.tobytes())
            
        logger.debug("MRC files created in folder: {}".format(path))
        
    def ED3DCreator(self, path, rotation_angle):
        print ("Creating ed3d file......")
    
        ed3d = open(os.path.join(path, "1.ed3d"), 'w')

        rotation_angle = np.degrees(rotation_angle)

        if self.startangle > self.endangle:
            sign = -1
        else:
            sign = 1

        ed3d.write("WAVELENGTH    {}\n".format(self.wavelength))
        ed3d.write("ROTATIONAXIS    {}\n".format(rotation_angle))
        ed3d.write("CCDPIXELSIZE    {}\n".format(self.pixelsize))
        ed3d.write("GONIOTILTSTEP    {}\n".format(self.osangle))
        ed3d.write("BEAMTILTSTEP    0\n")
        ed3d.write("BEAMTILTRANGE    0.000\n")
        ed3d.write("STRETCHINGMP    0.0\n")
        ed3d.write("STRETCHINGAZIMUTH    0.0\n")
        ed3d.write("\n")
        ed3d.write("FILELIST\n")
    
        for i in range(len(self.data)):
            if i in self.excludes:
                continue
            j = i + 1
            fn = "{:05d}.mrc".format(j)
            ed3d.write("FILE {fn}    {ang}    0    {ang}\n".format(fn=fn, ang=self.startangle+sign*self.osangle*i))
        
        ed3d.write("ENDFILELIST")
        ed3d.close()
        logger.debug("Ed3d file created in path: {}".format(path))
        
    def XDSINPCreator(self, pathsmv, rotation_angle):
        print ("Creating XDS inp file......")
        from XDS_template import XDS_template
        from math import cos, pi

        indend = len(self.data)

        if self.startangle > self.endangle:
            rotation_angle += np.pi

<<<<<<< HEAD
        shape_x, shape_y = self.shape_SMV
=======
        if self.excludes:
            exclude = "\n".join(["EXCLUDE_DATA_RANGE={}".format(i+1) for i in self.excludes])
        else:
            exclude = " !EXCLUDE_DATA_RANGE="
>>>>>>> 0cfe625c

        s = XDS_template.format(
            data_begin=1,
            data_end=indend,
            exclude=exclude,
            starting_angle=self.startangle,
            wavelength=self.wavelength,
            dmin=self.dmin,
            dmax=self.dmax,
            origin_x=self.beam_center_512[0],
            origin_y=self.beam_center_512[1],
            NX=shape_x,
            NY=shape_y,
            sign="+",

            # Divide distnace by 1.1 to account for wrongly defined physical pixelsize 
            # in XDS input file (0.050 instead of 0.055 mm)
            detdist=self.distance/1.1,
            osangle=self.osangle,
            calib_osangle=self.rotation_speed * self.acquisition_time,
            rot_x=cos(rotation_angle),
            rot_y=cos(rotation_angle+np.pi/2),
            rot_z=0.0
            )
       
        with open(os.path.join(pathsmv, 'XDS.INP'),'w') as f:
            f.write(s)
        
        logger.debug(" >> Wrote XDS.inp.")<|MERGE_RESOLUTION|>--- conflicted
+++ resolved
@@ -240,14 +240,12 @@
         if self.startangle > self.endangle:
             rotation_angle += np.pi
 
-<<<<<<< HEAD
         shape_x, shape_y = self.shape_SMV
-=======
+
         if self.excludes:
             exclude = "\n".join(["EXCLUDE_DATA_RANGE={}".format(i+1) for i in self.excludes])
         else:
             exclude = " !EXCLUDE_DATA_RANGE="
->>>>>>> 0cfe625c
 
         s = XDS_template.format(
             data_begin=1,
