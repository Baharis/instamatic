#!/usr/bin/env python

import sys, os
import numpy as np
import matplotlib.pyplot as plt

from instamatic.tools import *
from instamatic.processing.cross_correlate import cross_correlate
from instamatic.TEMController import initialize
from .fit import fit_affine_transformation
from .filenames import *

from instamatic import config
from instamatic.tools import printer
import pickle

import logging
logger = logging.getLogger(__name__)


refine_params = {
    "DiffShift": {"rotation": True, "translation": False, "shear": False},
    "BeamShift": {"rotation": True, "translation": False, "shear": False}
}


def optimize_diffraction_focus(ctrl, steps=(50, 15, 5)):
    """Function to optimize the diffraction focus live on the microscope
    It does so by minimizing the halfwidth of the primary beam"""

    for step in steps:
        current = ctrl.difffocus.value

        best_score = np.inf
        best_delta = 0
    
        for delta in np.arange(-5, 6)*step:
            ctrl.difffocus.set(current + delta)
    
            img, h = ctrl.getImage(header_keys=None)
    
            score = np.sum(img > img.max()/2)**2
    
            if score < best_score:
                best_score = score
                best_delta = delta

        newval = current+best_delta
        ctrl.difffocus.set(newval)
        logger.info("Best diff_focus (step=%d): %d, score: %d", step, best_score, newval)

    return newval


class CalibDirectBeam(object):
    """docstring for CalibDirectBeam"""
    def __init__(self, dct={}):
        super(CalibDirectBeam, self).__init__()
        self._dct = dct
    
    def __repr__(self):
        ret = "CalibDirectBeam("
        for key in self._dct.keys():
            r = self._dct[key]["r"]
            t = self._dct[key]["t"]

            ret += "\n {}(rotation=\n{},\n  translation={})".format(key, r, t)
        ret += ")"
        return ret

    @classmethod
    def combine(cls, lst):
        return cls({k: v for c in lst for k, v in c._dct.items()})

    def any2pixelshift(self, shift, key):
        r = self._dct[key]["r"]
        t = self._dct[key]["t"]

        shift = np.array(shift)
        r_i = np.linalg.inv(r)
        pixelshift = np.dot(shift - t, r_i)
        return pixelshift

    def pixelshift2any(self, pixelshift, key):
        r = self._dct[key]["r"]
        t = self._dct[key]["t"]

        pixelshift = np.array(pixelshift)
        shift = np.dot(pixelshift, r) + t
        return shift

    def beamshift2pixelshift(self, beamshift):
        return self.any2pixelshift(shift=beamshift, key="BeamShift")

    def diffshift2pixelshift(self, diffshift):
        return self.any2pixelshift(shift=diffshift, key="DiffShift")

    def imageshift2pixelshift(self, imageshift):
        return self.any2pixelshift(shift=imageshift, key="ImageShift")

    def imagetilt2pixelshift(self, imagetilt):
        return self.any2pixelshift(shift=imagetilt, key="ImageTilt")

    def pixelshift2beamshift(self, pixelshift):
        return self.pixelshift2any(pixelshift=pixelshift, key="BeamShift")

    def pixelshift2diffshift(self, pixelshift):
        return self.pixelshift2any(pixelshift=pixelshift, key="DiffShift")

    def pixelshift2imageshift(self, pixelshift):
        return self.pixelshift2any(pixelshift=pixelshift, key="ImageShift")

    def pixelshift2imagetilt(self, pixelshift):
        return self.pixelshift2any(pixelshift=pixelshift, key="ImageTilt")

    @classmethod
    def from_data(cls, shifts, readout, key, header=None, **dct):
        r, t = fit_affine_transformation(shifts, readout, **dct)

        d = {
            "header": header,
            "data_shifts": shifts,
            "data_readout": readout,
            "r": r,
            "t": t
        }

        return cls({key:d})

    @classmethod
    def from_file(cls, fn=CALIB_DIRECTBEAM):
        import pickle
        try:
            return pickle.load(open(fn, "rb"))
        except IOError as e:
            prog = "instamatic.calibrate_directbeam"
            raise IOError("{}: {}. Please run {} first.".format(e.strerror, fn, prog))

    @classmethod
    def live(cls, ctrl, outdir="."):
        while True:
            c = calibrate_directbeam(ctrl=ctrl, save_images=True, outdir=outdir)
            if input(" >> Accept? [y/n] ") == "y":
                return c

    def to_file(self, fn=CALIB_DIRECTBEAM, outdir="."):
        """Save calibration to file"""
        fout = os.path.join(outdir, fn)
        pickle.dump(self, open(fout, "wb"))

    def add(self, key, dct):
        """Add calibrations to self._dct
        Must contain keys: 'r', 't'
        optional: 'data_shifts', 'data_readout'
        """
        self._dct[key] = dct

    def plot(self, key, to_file=None, outdir=""):
        data_shifts = self._dct[key]["data_shifts"]   # pixelshifts
        data_readout = self._dct[key]["data_readout"] # microscope readout

        if to_file == True:
            to_file = "calib_db_{}.png".format(key)

        shifts_ = self.any2pixelshift(shift=data_readout, key=key)

        plt.scatter(*data_shifts.T, marker=">", label="Observed pixel shifts")
        plt.scatter(*shifts_.T, marker="<", label="Calculated shift from readout")
        plt.title(key + " vs. Direct beam position (Diffraction)")
        plt.legend()
        if to_file:
            plt.savefig(os.path.join(outdir, to_file))
            plt.close()
        else:
            plt.show()


def calibrate_directbeam_live(ctrl, key="DiffShift", gridsize=None, stepsize=None, save_images=False, outdir=".", **kwargs):
    """
    Calibrate pixel->beamshift coordinates live on the microscope

    ctrl: instance of `TEMController`
        contains tem + cam interface
    key: `str`
        Name of property to calibrate
    gridsize: `int` or None
        Number of grid points to take, gridsize=5 results in 25 points
    stepsize: `float` or None
        Size of steps for property along x and y
    exposure: `float` or None
        exposure time
    binsize: `int` or None

    In case paramers are not defined, camera specific default parameters are 

    return:
        instance of Calibration class with conversion methods
    """

    if not ctrl.mode == "diff":
        print(" >> Switching to diffraction mode")
        ctrl.mode_diffraction()

    exposure = kwargs.get("exposure", ctrl.cam.default_exposure)
    binsize = kwargs.get("binsize", ctrl.cam.default_binsize)

    if not gridsize:
<<<<<<< HEAD
        gridsize = ctrl.cam.cam.calib_directbeam.get(key, {}).get("gridsize", 5)    # dat syntax...
    if not stepsize:
        stepsize = ctrl.cam.cam.calib_directbeam.get(key, {}).get("stepsize", 750)  # just to fit everything on 1 line =)
=======
        gridsize = config.camera.calib_directbeam.get(key, {}).get("gridsize", 5)    # dat syntax...
    if not stepsize:
        stepsize = config.camera.calib_directbeam.get(key, {}).get("stepsize", 750)  # just to fit everything on 1 line =)
>>>>>>> 57fcc35d

    attr = getattr(ctrl, key.lower())

    outfile = os.path.join(outdir, "calib_db_{}_0000".format(key)) if save_images else None
    img_cent, h_cent = ctrl.getImage(exposure=exposure, binsize=binsize, comment="Beam in center of image", out=outfile)
    x_cent, y_cent = readout_cent = np.array(h_cent[key])

    img_cent, scale = autoscale(img_cent)

    print("{}: x={} | y={}".format(key, *readout_cent))
            
    shifts = []
    readouts = []
    
    n = int((gridsize - 1) / 2) # number of points = n*(n+1)
    x_grid, y_grid = np.meshgrid(np.arange(-n, n+1) * stepsize, np.arange(-n, n+1) * stepsize)
    tot = gridsize*gridsize

    for i, (dx,dy) in enumerate(np.stack([x_grid, y_grid]).reshape(2,-1).T):
        i += 1

        attr.set(x=x_cent+dx, y=y_cent+dy)

        printer("Position: {}/{}: {}".format(i, tot, attr))
        
        outfile = os.path.join(outdir, "calib_db_{}_{:04d}".format(key, i)) if save_images else None

        comment = "Calib image {}: dx={} - dy={}".format(i, dx, dy)
        img, h = ctrl.getImage(exposure=exposure, binsize=binsize, out=outfile, comment=comment, header_keys=key)
        img = imgscale(img, scale)

        shift = cross_correlate(img_cent, img, upsample_factor=10, verbose=False)
        
        readout = np.array(h[key])
        readouts.append(readout)
        shifts.append(shift)
    
    print("")
    # print "\nReset to center"
    attr.set(*readout_cent)

    # correct for binsize, store in binsize=1
    shifts = np.array(shifts) * binsize / scale
    readouts = np.array(readouts) - np.array((readout_cent))
    
    c = CalibDirectBeam.from_data(shifts, readouts, key, header=h_cent, **refine_params[key])
    
    # Calling c.plot with videostream crashes program
    # if not hasattr(ctrl.cam, "VideoLoop"):
    #     c.plot(key)

    return c


def calibrate_directbeam_from_file(center_fn, other_fn, key="DiffShift"):
    print()
    print("Center:", center_fn)
    
    img_cent, h_cent = load_img(center_fn)
    readout_cent = np.array(h_cent[key])

    img_cent, scale = autoscale(img_cent, maxdim=512)

    binsize = h_cent["ImageBinSize"]

    print("{}: x={} | y={}".format(key, *readout_cent))
    
    shifts = []
    readouts = []

    for i, fn in enumerate(other_fn):
        print(fn)
        img, h = load_img(fn)
        img = imgscale(img, scale)
        
        readout = np.array((h[key]))
        print()
        print("Image:", fn)
        print("{}: dx={} | dy={}".format(key, *readout))
        
        shift = cross_correlate(img_cent, img, upsample_factor=10, verbose=False)
        
        readouts.append(readout)
        shifts.append(shift)
        
    # correct for binsize, store in binsize=1
    shifts = np.array(shifts) * binsize / scale
    readouts = np.array(readouts) - np.array((readout_cent))

    c = CalibDirectBeam.from_data(shifts, readouts, key, header=h_cent, **refine_params[key])
    c.plot(key)

    return c


def calibrate_directbeam(patterns=None, ctrl=None, save_images=True, outdir=".", confirm=True, auto_diff_focus=False):
    import glob
    keys = ("BeamShift", "DiffShift")
    if not patterns:
        if confirm and input("""
Calibrate direct beam position
------------------------------
 1. Go to diffraction mode and select desired camera length (CAM L)
 2. Center the beam with diffraction shift (PLA)
 3. Focus the diffraction pattern (DIFF FOCUS)
    
 >> Press <ENTER> to start\n"""):
            return
        else:
            if auto_diff_focus:
                print("Optimizing diffraction focus")
                current_difffocus = ctrl.difffocus.value
                difffocus = optimize_diffraction_focus(ctrl)
                logger.info("Optimized diffraction focus from %s to %s", current_difffocus, difffocus)
            
            cs = []
            for key in keys:
                c = calibrate_directbeam_live(ctrl, save_images=save_images, outdir=outdir, key=key)
                cs.append(c)
            calib = CalibDirectBeam.combine(cs)
    else:
        cs = []
        for pattern in patterns:
            key, pattern = pattern.split(":")
            assert key in keys, "Unknown key: {}".format(key)
            fns = glob.glob(pattern)
            center_fn = fns[0]
            other_fn = fns[1:]
            c = calibrate_directbeam_from_file(center_fn, other_fn, key=key)
            cs.append(c)

        calib = CalibDirectBeam.combine(cs)

    logger.debug(calib)

    calib.to_file(outdir=outdir)
    # calib.plot(to_file=True, outdir=outdir)  # FIXME: this causes a freeze

    return calib


def main_entry():
    if "help" in sys.argv:
        print("""
Program to calibrate PLA to compensate for beamshift movements

Usage: 
    instamatic.calibrate_directbeam
        To start live calibration routine on the microscope
    
    instamatic.calibrate_directbeam (DiffShift:pattern.tiff) (BeamShift:pattern.tiff)
        To perform calibration from saved images
""")
        exit()
    if len(sys.argv[1:]) > 0:
        calibrate_directbeam(patterns=sys.argv[1:])
    else:
        ctrl = initialize()
        calibrate_directbeam(ctrl=ctrl)

if __name__ == '__main__':
    main_entry()<|MERGE_RESOLUTION|>--- conflicted
+++ resolved
@@ -205,15 +205,9 @@
     binsize = kwargs.get("binsize", ctrl.cam.default_binsize)
 
     if not gridsize:
-<<<<<<< HEAD
-        gridsize = ctrl.cam.cam.calib_directbeam.get(key, {}).get("gridsize", 5)    # dat syntax...
-    if not stepsize:
-        stepsize = ctrl.cam.cam.calib_directbeam.get(key, {}).get("stepsize", 750)  # just to fit everything on 1 line =)
-=======
         gridsize = config.camera.calib_directbeam.get(key, {}).get("gridsize", 5)    # dat syntax...
     if not stepsize:
         stepsize = config.camera.calib_directbeam.get(key, {}).get("stepsize", 750)  # just to fit everything on 1 line =)
->>>>>>> 57fcc35d
 
     attr = getattr(ctrl, key.lower())
 
