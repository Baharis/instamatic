--- conflicted
+++ resolved
@@ -257,12 +257,7 @@
 
 from .base_module import BaseModule
 module = BaseModule("autocred", "autocRED", True, ExperimentalautocRED, commands={
-    "autocred": acquire_data_autocRED,
-<<<<<<< HEAD
-    "toggle_difffocus": toggle_difffocus
-=======
->>>>>>> bd002dc4
-    })
+    "autocred": acquire_data_autocRED})
 
 if __name__ == '__main__':
     root = Tk()
