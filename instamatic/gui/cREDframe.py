from Tkinter import *
from ttk import *
import threading


class ExperimentalcRED(LabelFrame):
    """docstring for ExperimentalSED"""
    def __init__(self, parent):
        LabelFrame.__init__(self, parent, text="Continuous rotation electron diffraction")
        self.parent = parent

        self.init_vars()

        frame = Frame(self)
        Label(frame, text="Exposure time:").grid(row=4, column=0)
        self.exposure_time = Entry(frame, textvariable=self.var_exposure_time)
        self.exposure_time.grid(row=4, column=1, sticky="W", padx=10)
        
        Checkbutton(frame, text="Beam unblanker", variable=self.var_unblank_beam).grid(row=4, column=2)

        Label(frame, text="Image interval:").grid(row=5, column=0)
        self.e_image_interval = Spinbox(frame, textvariable=self.var_image_interval, from_=1, to=9999, increment=1)
        self.e_image_interval.grid(row=5, column=1, sticky="W", padx=10)

        self.lb_coll1 = Label(frame, text="Now you can start to rotate the goniometer at any time.")
        self.lb_coll2 = Label(frame, text="Click STOP COLLECTION BEFORE removing your foot from the pedal!")
        frame.grid_columnconfigure(1, weight=1)
        frame.pack(side="top", fill="both", expand=True, padx=10, pady=10)

        frame = Frame(self)
        self.CollectionButton = Button(frame, text="Start Collection", command=self.start_collection)
        self.CollectionButton.grid(row=1, column=0, sticky="EW")

        self.CollectionStopButton = Button(frame, text="Stop Collection", command=self.stop_collection, state=DISABLED)
        self.CollectionStopButton.grid(row=1, column=1, sticky="EW")
        
        frame.columnconfigure(0, weight=1)
        frame.columnconfigure(1, weight=1)
        frame.pack(side="bottom", fill="x", padx=10, pady=10)

        self.stopEvent = threading.Event()

    def init_vars(self):
        self.var_exposure_time = DoubleVar(value=0.5)
        self.var_unblank_beam = BooleanVar(value=False)
        self.var_image_interval = IntVar(value=10)

    def set_trigger(self, trigger=None, q=None):
        self.triggerEvent = trigger
        self.q = q

    def start_collection(self):
        # TODO: make a pop up window with the STOP button?
        self.CollectionStopButton.config(state=NORMAL)
        self.CollectionButton.config(state=DISABLED)
        self.lb_coll1.grid(row=10, column=0, columnspan=2, sticky="EW")
        self.lb_coll2.grid(row=11, column=0, columnspan=2, sticky="EW")

        params = self.get_params()
        self.q.put(("cred", params))

        self.triggerEvent.set()

    def stop_collection(self):
        self.CollectionStopButton.config(state=DISABLED)
        self.CollectionButton.config(state=NORMAL)
        self.lb_coll1.grid_forget()
        self.lb_coll2.grid_forget()
        self.stopEvent.set()

<<<<<<< HEAD
    def get_params(self):
        params = { "exposure_time": self.var_exposure_time.get(),
                   "unblank_beam": self.var_unblank_beam.get(),
                   "stop_event": self.stopEvent }
        return params
=======
    def get_expt(self):
        return self.var_exposure_time.get()

    def get_unblank_beam(self):
        return self.var_unblank_beam.get()
    
    def get_image_interval(self):
        return self.var_image_interval.get()

    def get_params(self):
        return {
        "exposure_time": self.var_exposure_time.get(),
        "unblank_beam": self.var_unblank_beam.get(),
        "image_interval": self.var_image_interval.get()
        }
>>>>>>> 0cfe625c


if __name__ == '__main__':
    root = Tk()
    ExperimentalcRED(root).pack(side="top", fill="both", expand=True)
    root.mainloop()
<|MERGE_RESOLUTION|>--- conflicted
+++ resolved
@@ -68,29 +68,11 @@
         self.lb_coll2.grid_forget()
         self.stopEvent.set()
 
-<<<<<<< HEAD
     def get_params(self):
         params = { "exposure_time": self.var_exposure_time.get(),
                    "unblank_beam": self.var_unblank_beam.get(),
                    "stop_event": self.stopEvent }
         return params
-=======
-    def get_expt(self):
-        return self.var_exposure_time.get()
-
-    def get_unblank_beam(self):
-        return self.var_unblank_beam.get()
-    
-    def get_image_interval(self):
-        return self.var_image_interval.get()
-
-    def get_params(self):
-        return {
-        "exposure_time": self.var_exposure_time.get(),
-        "unblank_beam": self.var_unblank_beam.get(),
-        "image_interval": self.var_image_interval.get()
-        }
->>>>>>> 0cfe625c
 
 
 if __name__ == '__main__':
