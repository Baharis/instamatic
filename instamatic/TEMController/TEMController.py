--- conflicted
+++ resolved
@@ -267,8 +267,6 @@
         self._tem = tem
         self._setter = self._tem.setStagePosition
         self._getter = self._tem.getStagePosition
-        self._setter_nw = self._tem.setStagePosition_nw
-        self._stop_stagemv = self._tem.stopStageMV
         
     def __repr__(self):
         x, y, z, a, b = self.get()
@@ -278,20 +276,9 @@
     def name(self):
         return self.__class__.__name__
 
-<<<<<<< HEAD
-    def set(self, x=None, y=None, z=None, a=None, b=None):
-        self._setter(x, y, z, a, b)
-        
-    def set_no_waiting(self, x=None, y=None, z=None, a=None, b=None, wait=False):
-        self._setter_nw(x, y, z, a, b, wait)
-        
-    def stop_stagemovement(self):
-        self._stop_stagemv()
-=======
     def set(self, x=None, y=None, z=None, a=None, b=None, wait=True):
         """wait: bool, block until stage movement is complete"""
         self._setter(x, y, z, a, b, wait=wait)
->>>>>>> b595e04c
 
     def get(self):
         return self._getter()
