import ctypes
from ctypes import c_int, c_long, c_float, c_double, c_bool, c_wchar_p
from ctypes import POINTER, create_unicode_buffer, byref, addressof

from pathlib import Path

import numpy as np
import os, sys, platform
import logging
logger = logging.getLogger(__name__)

import atexit
import time

from instamatic import config

__all__ = ["Camera"]

if platform.architecture()[0] == '32bit':
    DLLPATH_SIMU    = "CCDCOM2_x86_simulation.dll"
    DLLPATH_GATAN   = "CCDCOM2_x86_gatan.dll"
else:
    DLLPATH_SIMU    = "CCDCOM2_x64_simulation.dll"
    DLLPATH_GATAN   = "CCDCOM2_x64_gatan.dll"

# SoPhy > File > Medipix/Timepix control > Save parametrized settings
# Save updated config for timepix camera
CONFIG_PYTIMEPIX = "tpx"


def Camera(kind, as_stream=False):
    if kind == "simulate":
        cam = CameraSimu(kind)
    elif kind == "simulateDLL":
        cam = CameraDLL(kind)
<<<<<<< HEAD
    elif kind == "orius":
        cam = CameraDLL(kind)
    elif kind == "timepix":
        cam = CameraDLL(kind)
    elif kind == "pytimepix":
=======
    elif kind in ("orius", "gatan"):
        cam = CameraDLL("gatan")
    elif kind in ("timepix", "pytimepix"):
>>>>>>> 171e4e33
        from . import timepix_api
        tpx_config = Path(__file__).parent / "tpx" / "config.txt"
        cam = timepix_api.initialize(tpx_config)
    else:
        raise ValueError(f"No such camera: {kind}")

    if as_stream:
        from .videostream import VideoStream
        return VideoStream(cam)
    else:
        return cam


class CameraDLL(object):
    """docstring for Camera"""

    def __init__(self, kind="gatan"):
        """Initialize camera module

        kind:
            'gatan'
            'simulateDLL'
        """
        super(CameraDLL, self).__init__()

        # os.environ['PATH'] = cameradir + ';' + os.environ['PATH']

        self._cameradir = cameradir = Path(__file__).parent
        self._curdir = curdir = Path.cwd()

        if kind == "simulateDLL":
            libpath = cameradir / DLLPATH_SIMU
        elif kind == "gatan":
            libpath = cameradir / DLLPATH_GATAN
        else:
            raise ValueError(f"No such camera: {kind}")

        self.name = kind

        try:
            lib = ctypes.cdll.LoadLibrary(str(libpath))
        except WindowsError as e:
            print(e)
            raise RuntimeError(f"Cannot load DLL: {libpath}")

        # Use dependency walker to get function names from DLL: http://www.dependencywalker.com/
        self._acquireImageNewFloat = getattr(lib, '?acquireImageNewFloat@@YAHHHHHHN_NPEAPEAMPEAH2@Z')
        self._acquireImageNewFloat.argtypes = [c_int, c_int, c_int, c_int, c_int, c_double, c_bool, POINTER(
            POINTER(c_float)), POINTER(c_int), POINTER(c_int)]
        self._cameraCount = getattr(lib, '?cameraCount@@YAHXZ')
        self._cameraCount.restype = c_int

        self._cameraDimensions = getattr(lib, '?cameraDimensions@@YA_NPEAH0@Z')
        self._cameraDimensions.argtypes = [POINTER(c_long), POINTER(c_long)]

        self._cameraName = getattr(lib, '?cameraName@@YA_NPEA_WH@Z')
        self._cameraName.argtypes = [c_wchar_p, c_int]
        self._cameraName.restype = c_bool

        self._CCDCOM2release = getattr(lib, '?CCDCOM2_release@@YAXPEAM@Z')
        self._CCDCOM2release.argtypes = [POINTER(c_float)]

        self._initCCDCOM = getattr(lib, '?initCCDCOM@@YAHH@Z')
        self._initCCDCOM.restype = c_int

        self._isCameraInfoAvailable = getattr(lib, '?isCameraInfoAvailable@@YA_NXZ')
        self._isCameraInfoAvailable.restype = c_bool

        self._releaseCCDCOM = getattr(lib, '?releaseCCDCOM@@YAXXZ')

        self.establishConnection()

        self.load_defaults()

        msg = f"Camera {self.getName()} initialized"
        logger.info(msg)

        # print "Dimensions {}x{}".format(*self.getDimensions())
        # print "Info {} | Count {}".format(self.isCameraInfoAvailable(), self.getCameraCount())

        atexit.register(self.releaseConnection)

    def load_defaults(self):
        self.defaults = config.camera

        self.default_exposure = self.defaults.default_exposure
        self.default_binsize = self.defaults.default_binsize
        self.possible_binsizes = self.defaults.possible_binsizes
        self.dimensions = self.defaults.dimensions
        self.xmax, self.ymax = self.dimensions

        try:
            correction_ratio = self.defaults.correction_ratio
        except AttributeError:
            pass
        else:
            self._setCorrectionRatio(c_double(1/correction_ratio))

    def getImage(self, exposure=None, binsize=None,**kwargs):
        """Image acquisition routine

        exposure: exposure time in seconds
        binsize: which binning to use
        showindm: show image in digital micrograph
        xmin, xmax, ymin, ymax: retrieve image with smaller size from a subset of pixels
        """

        if not exposure:
            exposure = self.default_exposure
        if not binsize:
            binsize = self.default_binsize

        xmin = kwargs.get("xmin", 0)
        xmax = kwargs.get("xmax", self.xmax)
        ymin = kwargs.get("ymin", 0)
        ymax = kwargs.get("ymax", self.ymax)
        showindm = kwargs.get("showindm", False)

        if binsize not in self.possible_binsizes:
            raise ValueError(
                "Cannot use binsize={}..., should be one of {}".format(binsize, self.possible_binsizes))

        pdata = POINTER(c_float)()
        pnImgWidth = c_int(0)
        pnImgHeight = c_int(0)
        self._acquireImageNewFloat(ymin, xmin, ymax, xmax, binsize, exposure, showindm, byref(
            pdata), byref(pnImgWidth), byref(pnImgHeight))
        xres = pnImgWidth.value
        yres = pnImgHeight.value
        # print "shape: {} {}".format(xres, yres)
        arr = np.ctypeslib.as_array(
            (c_float * xres * yres).from_address(addressof(pdata.contents)))
        # memory is not shared between python and C, so we need to copy array
        arr = arr.copy()
        # next we can release pdata memory so that it isn't kept in memory
        self._CCDCOM2release(pdata)

        return arr

    def getCameraCount(self):
        return self._cameraCount()

    def isCameraInfoAvailable(self):
        """Return Boolean"""
        return self._isCameraInfoAvailable()

    def getDimensions(self):
        """Return tuple shape: x,y"""
        pnWidth = c_int(0)
        pnHeight = c_int(0)
        self._cameraDimensions(byref(pnWidth), byref(pnHeight))
        return pnWidth.value, pnHeight.value

    def getName(self):
        """Return string"""
        buf = create_unicode_buffer(20)
        self._cameraName(buf, 20)
        return buf.value

    def establishConnection(self):
        res = self._initCCDCOM(20120101)
        if res != 1:
            raise RuntimeError("Could not establish camera connection to {}".format(self.name))

    def releaseConnection(self):
        name = self.getName()
        self._releaseCCDCOM()
        msg = "Connection to camera {} released".format(name) 
        logger.info(msg)


class CameraSimu(object):
    """docstring for Camera"""

    def __init__(self, kind="simulate"):
        """Initialize camera module
        """
        super(CameraSimu, self).__init__()

        # os.environ['PATH'] = cameradir + ';' + os.environ['PATH']

        self._cameradir = cameradir = Path(__file__).parent
        self._curdir = curdir = Path.cwd()

        self.name = kind

        self.establishConnection()

        self.load_defaults()

        msg = f"Camera {self.getName()} initialized"
        logger.info(msg)

        atexit.register(self.releaseConnection)
    
    def load_defaults(self):
        self.defaults = config.camera

        self.default_exposure = self.defaults.default_exposure
        self.default_binsize = self.defaults.default_binsize
        self.possible_binsizes = self.defaults.possible_binsizes
        self.dimensions = self.defaults.dimensions
        self.xmax, self.ymax = self.dimensions

        try:
            correction_ratio = self.defaults.correction_ratio
        except AttributeError:
            pass
        else:
            self._setCorrectionRatio(c_double(1/correction_ratio))

    def getImage(self, exposure=None, binsize=None, **kwargs):
        """Image acquisition routine

        exposure: exposure time in seconds
        binsize: which binning to use
        """

        if not exposure:
            exposure = self.default_exposure
        if not binsize:
            binsize = self.default_binsize

        time.sleep(exposure)

        arr = np.random.randint(256, size=self.dimensions)

        return arr

    def getCameraCount(self):
        return 1

    def isCameraInfoAvailable(self):
        """Return Boolean"""
        return True

    def getDimensions(self):
        """Return tuple shape: x,y"""
        return self.dimensions

    def getName(self):
        """Return string"""
        return self.name

    def establishConnection(self):
        res = 1
        if res != 1:
            raise RuntimeError(f"Could not establish camera connection to {self.name}")

    def releaseConnection(self):
        name = self.getName()
        msg = f"Connection to camera {name} released" 
        logger.info(msg)


def main_entry():
    import argparse
    from instamatic.formats import write_tiff
    # usage = """acquire"""

    description = """Program to acquire image data from gatan gatan ccd camera"""

    parser = argparse.ArgumentParser(  # usage=usage,
        description=description,
        formatter_class=argparse.RawDescriptionHelpFormatter)

    # parser.add_argument("args",
    #                     type=str, metavar="FILE",
    #                     help="Path to save cif")

    parser.add_argument("-b", "--binsize",
                        action="store", type=int, metavar="N", dest="binsize",
                        help="""Binsize to use. Must be one of 1, 2, or 4 (default 1)""")

    parser.add_argument("-e", "--exposure",
                        action="store", type=float, metavar="N", dest="exposure",
                        help="""Exposure time (default 0.5)""")

    parser.add_argument("-o", "--out",
                        action="store", type=str, metavar="image.png", dest="outfile",
                        help="""Where to store image""")

    parser.add_argument("-d", "--display",
                        action="store_true", dest="show_fig",
                        help="""Show the image (default True)""")

    # parser.add_argument("-t", "--tem",
    #                     action="store", type=str, dest="tem",
    #                     help="""Simulate microscope connection (default False)""")

    parser.add_argument("-u", "--simulate",
                        action="store_true", dest="simulate",
                        help="""Simulate camera/microscope connection (default False)""")
    
    parser.add_argument("-s", "--series",
                        action="store_true", dest="take_series",
                        help="""Enable mode to take a series of images (default False)""")
    
    parser.set_defaults(
        binsize=1,
        exposure=1,
        outfile=None,
        show_fig=False,
        test=False,
        simulate=False,
        camera="simulate",
        take_series=False
    )

    options = parser.parse_args()

    binsize = options.binsize
    exposure = options.exposure

    outfile = options.outfile
    show_fig = options.show_fig

    take_series = options.take_series

    from instamatic import TEMController
    ctrl = TEMController.initialize()
    
    if take_series:
        i = 1
        print("\nUsage:")
        print("    set b/e/i X -> set binsize/exposure/file number to X")
        print("    XXX         -> Add comment to header")
        print("    exit        -> exit the program")
    while take_series:
        outfile = "image_{:04d}".format(i)
        inp = input("\nHit enter to take an image: \n >> [{}] ".format(outfile))
        if inp == "exit":
            break
        elif inp.startswith("set"):
            try:
                key, value = inp.split()[1:3]
            except ValueError:
                print("Input not understood")
                continue
            if key == "e":
                try:
                    value = float(value)
                except ValueError as e:
                    print(e)
                if value > 0:
                    exposure = value
            elif key == "b":
                try:
                    value = int(value)
                except ValueError as e:
                    print(e)
                if value in (1,2,4):
                    binsize = value
            elif key == "i":
                try:
                    value = int(value)
                except ValueError as e:
                    print(e)
                if value > 0:
                    i = value
            print("binsize = {} | exposure = {} | file #{}".format(binsize, exposure, i))
        else:
            arr, h = ctrl.getImage(binsize=binsize, exposure=exposure, comment=inp)

            write_tiff(outfile, arr, header=h)
    
            i += 1
    else:
        import matplotlib.pyplot as plt

        arr, h = ctrl.getImage(binsize=binsize, exposure=exposure)

        if show_fig:
            save_header(sys.stdout, h)
            plt.imshow(arr, cmap="gray", interpolation="none")
            plt.show()
    
        if outfile:
            write_tiff(outfile, arr, header=h)
        else:
            write_tiff("out", arr, header=h)

    # cam.releaseConnection()


if __name__ == '__main__':
    # main_entry()
    cam = Camera(kind="timepix")
    arr = cam.getImage(exposure=0.1)
    print(arr)
    print(arr.shape)<|MERGE_RESOLUTION|>--- conflicted
+++ resolved
@@ -33,17 +33,9 @@
         cam = CameraSimu(kind)
     elif kind == "simulateDLL":
         cam = CameraDLL(kind)
-<<<<<<< HEAD
-    elif kind == "orius":
-        cam = CameraDLL(kind)
-    elif kind == "timepix":
-        cam = CameraDLL(kind)
-    elif kind == "pytimepix":
-=======
     elif kind in ("orius", "gatan"):
         cam = CameraDLL("gatan")
     elif kind in ("timepix", "pytimepix"):
->>>>>>> 171e4e33
         from . import timepix_api
         tpx_config = Path(__file__).parent / "tpx" / "config.txt"
         cam = timepix_api.initialize(tpx_config)
