# This defines a client class to interface with the socket based DM plugin.
#
# Script adapted from Leginon (http://emg.nysbc.org/redmine/projects/leginon/wiki/Leginon_Homepage)
# Leginon is licenced under the Apache License, Version 2.0
# Converted from Python2.7 to Python3.6+ from:
# http://emg.nysbc.org/redmine/projects/leginon/repository/revisions/trunk/entry/pyscope/gatansocket.py
#
# Needs the SERIALEMCCD plugin to be installed in DigitalMicrograph:
# https://bio3d.colorado.edu/SerialEM/hlp/html/setting_up_serialem.htm
#
# To connect to DigitalMicrograph through a socket interface on the same or a different computer, such as for a K2/K3 camera with SerialEM running on an FEI microscope, you need to do the following:
#  - Determine the IP address of the computer running DM on the network which that computer shares with the computer running SerialEM.  If SerialEM and DM are running on the same computer, use '127.0.0.1' for the address.
#  - Set general property GatanServerIP to this address
#  - Set general property GatanServerPort to 48890 or another free port number if there is a problem with that number
#  - Set a property 'UseSocket  1' for each camera being accessed through the socket interface.
#  - If DM and SerialEM are running on different computers, install the Shrmemframe package mentioned above for a K2/K3 camera, otherwise copy the appropriate SerialEMCDD plugin from the SerialEM_3-x-x folder to a Plugins folder on the other computer (the one running DM).  Specifically:
#      - If the other computer is running 64-bit Windows, copy  SEMCCD-GMS2.31-64.dll, SEMCCD-GMS3.30-64.dll, or SEMCCD-GMS3.31-64.dll to C:\ProgramData\Gatan\Plugins and rename it to SEMCCD-GMS2-64.dll
#      - If the other computer is running GMS2 on Windows XP or Windows 7 32-bit, copy SEMCCD-GMS2.0-32.dll or SEMCCD-GMS2.3-32.dll to C:\Program Files\Gatan\Plugins and rename it to SEMCCD-GMS2-32.dll
#      - If the other computer is running GMS 1, copy SerialEMCCD.dll to C:\Program Files\Gatan\DigitalMicrograph\Plugins
#  - If DM and SerialEM are running on the same computer, the installer should have placed the right plugin in the right folder, but if not, follow the procedure just given.
#  - On the computer running DM, define a system environment variable SERIALEMCCD_PORT with the value 48890 or other selected port number, as described in the section above.
#  - Make sure that this port is open for communication between SerialEM and DM.  If there is any possibility of either machine being exposed to the internet, do not simply turn off the firewalls; open only this specific port in the firewall, and allow access only by the other machine or the local subnet.  Even if just this one port is exposed to the world, port scanners can interfere with communication and DM function.
#  - Restart DM.  Note that no registration is needed for the plugin when using a socket interface.
#  - If the connection does not work, debugging output can be obtained on both sides by:
#      - Adding a line to SerialEMproperties.txt: 'DebugOutput K' (or adjusting an existing entry there to include 'K').
#      - Setting an environment variable SERIALEMCCD_DEBUG with the value of 1 or 2.  2 will give more verbose output related to the socket operations.

import os
import socket
import numpy as np
import time

# set this to a file name to log some socket debug messages.
# Set to None to avoid saving a log.
# for example:
debug_log = None
# debug_log = 'gatansocket.log'

# enum function codes as in GatanSocket.cpp and SocketPathway.cpp
# need to match exactly both in number and order
enum_gs = [
    'GS_ExecuteScript',
    'GS_SetDebugMode',
    'GS_SetDMVersion',
    'GS_SetCurrentCamera',
    'GS_QueueScript',
    'GS_GetAcquiredImage',
    'GS_GetDarkReference',
    'GS_GetGainReference',
    'GS_SelectCamera',
    'GS_SetReadMode',
    'GS_GetNumberOfCameras',
    'GS_IsCameraInserted',
    'GS_InsertCamera',
    'GS_GetDMVersion',
    'GS_GetDMCapabilities',
    'GS_SetShutterNormallyClosed',
    'GS_SetNoDMSettling',
    'GS_GetDSProperties',
    'GS_AcquireDSImage',
    'GS_ReturnDSChannel',
    'GS_StopDSAcquisition',
    'GS_CheckReferenceTime',
    'GS_SetK2Parameters',
    'GS_ChunkHandshake',
    'GS_SetupFileSaving',
    'GS_GetFileSaveResult',
    'GS_SetupFileSaving2',
    'GS_GetDefectList',
    'GS_SetK2Parameters2',
    'GS_StopContinuousCamera',
    'GS_GetPluginVersion',
    'GS_GetLastError',
    'GS_FreeK2GainReference',
]
# lookup table of function name to function code, starting with 1
enum_gs = {x: y for (y, x) in enumerate(enum_gs, 1)}

# C "long" -> numpy "int_"
ARGS_BUFFER_SIZE = 1024
MAX_LONG_ARGS = 16
MAX_DBL_ARGS = 8
MAX_BOOL_ARGS = 8
sArgsBuffer = np.zeros(ARGS_BUFFER_SIZE, dtype=np.byte)


class Message:
    """
    Information packet to send and receive on the socket.
    Initialize with the sequences of args (longs, bools, doubles)
    and optional long array.
    """
    def __init__(self, longargs=[], boolargs=[], dblargs=[], longarray=[]):
        # Strings are packaged as long array using np.frombuffer(buffer,np.int_)
        # and can be converted back with longarray.tostring()
        # add final longarg with size of the longarray
        if len(longarray):
            longargs = list(longargs)
            longargs.append(len(longarray))

        self.dtype = [
            ('size', np.intc),
            ('longargs', np.int_, (len(longargs),)),
            ('boolargs', np.int32, (len(boolargs),)),
            ('dblargs', np.double, (len(dblargs),)),
            ('longarray', np.int_, (len(longarray),)),
        ]
        self.array = np.zeros((), dtype=self.dtype)
        self.array['size'] = self.array.data.itemsize
        self.array['longargs'] = longargs
        self.array['boolargs'] = boolargs
        self.array['dblargs'] = dblargs
        self.array['longarray'] = longarray

        # create numpy arrays for the args and array
        # self.longargs = np.asarray(longargs, dtype=np.int_)
        # self.dblargs = np.asarray(dblargs, dtype=np.double)
        # self.boolargs = np.asarray(boolargs, dtype=np.int32)
        # self.longarray = np.asarray(longarray, dtype=np.int_)

    def pack(self):
        """
        Serialize the data
        """
<<<<<<< HEAD
        data_size = self.array.data.itemsize
        if self.array.data.itemsize > ARGS_BUFFER_SIZE:
            raise RuntimeError(f'Message packet size {data_size} is larger than maximum {ARGS_BUFFER_SIZE}')
=======
        itemsize = self.array.data.itemsize
        if itemsize > ARGS_BUFFER_SIZE:
            raise RuntimeError(f'Message packet size {itemsize} is larger than maximum {ARGS_BUFFER_SIZE}')
>>>>>>> 03b47aef
        return self.array.data

    def unpack(self, buf):
        """
        unpack buffer into our data structure
        """
        self.array = np.frombuffer(buf, dtype=self.dtype)[0]


def log(message):
    global debug_log
    if debug_log is None:
        return
    f = open(debug_log, 'a')
    now = time.time()
    line = f'{now:f}\t{message}\n'
    f.write(line)
    f.close()


def logwrap(func):
    """Decorator for socket send and recv calls, so they can make log"""
    def newfunc(*args, **kwargs):
        log(f'{func}\t{args}\t{kwargs}')
        try:
            result = func(*args, **kwargs)
        except Exception as exc:
            log(f'EXCEPTION: {exc}')
            raise
        return result
    return newfunc


class GatanSocket:
    def __init__(self, host='', port=None):
        self.host = host
        if port is not None:
            self.port = port
        elif 'SERIALEMCCD_PORT' in os.environ:
            self.port = os.environ['SERIALEMCCD_PORT']
        else:
            raise ValueError('Must specify a port to GatanSocket instance, or set environment variable SERIALEMCCD_PORT')

        self.debug = os.environ.get('SERIALEMCCD_DEBUG', 0)
        if self.debug:
            print("host", repr(self.host))
            print("port", self.port)
            print("debug mode", os.environ['SERIALEMCCD_DEBUG'])

        self.save_frames = False
        self.num_grab_sum = 0
        self.connect()

        self.script_functions = [
            ('AFGetSlitState', 'GetEnergyFilter'),
            ('AFSetSlitState', 'SetEnergyFilter'),
            ('AFGetSlitWidth', 'GetEnergyFilterWidth'),
            ('AFSetSlitWidth', 'SetEnergyFilterWidth'),
            ('AFDoAlignZeroLoss', 'AlignEnergyFilterZeroLossPeak'),
            ('IFCGetSlitState', 'GetEnergyFilter'),
            ('IFCSetSlitState', 'SetEnergyFilter'),
            ('IFCGetSlitWidth', 'GetEnergyFilterWidth'),
            ('IFCSetSlitWidth', 'SetEnergyFilterWidth'),
            ('IFCDoAlignZeroLoss', 'AlignEnergyFilterZeroLossPeak'),
            ('IFGetSlitIn', 'GetEnergyFilter'),
            ('IFSetSlitIn', 'SetEnergyFilter'),
            ('IFGetEnergyLoss', 'GetEnergyFilterOffset'),
            ('IFSetEnergyLoss', 'SetEnergyFilterOffset'),
            ('IFGetSlitWidth', 'GetEnergyFilterWidth'),
            ('IFSetSlitWidth', 'SetEnergyFilterWidth'),
            ('GT_CenterZLP', 'AlignEnergyFilterZeroLossPeak'),
        ]
        self.filter_functions = {}
        for name, method_name in self.script_functions:
            hasScriptFunction = self.hasScriptFunction(name)
            if self.hasScriptFunction(name):
                self.filter_functions[method_name] = name
            if self.debug:
                print(name, method_name, hasScriptFunction)
        if 'SetEnergyFilter' in self.filter_functions.keys() and self.filter_functions['SetEnergyFilter'] == 'IFSetSlitIn':
            self.wait_for_filter = 'IFWaitForFilter();'
        else:
            self.wait_for_filter = ''

    def hasScriptFunction(self, name):
        script = f'if ( DoesFunctionExist("{name}") ) {{ Exit(1.0); }} else {{ Exit(-1.0); }}'
        result = self.ExecuteGetDoubleScript(script)
        return result > 0.0

    def connect(self):
        # recommended by Gatan to use localhost IP to avoid using tcp
        self.sock = socket.create_connection(('127.0.0.1', self.port))

    def disconnect(self):
        self.sock.shutdown(socket.SHUT_RDWR)
        self.sock.close()

    def reconnect(self):
        self.disconnect()
        self.connect()

    @logwrap
    def send_data(self, data):
        return self.sock.sendall(data)

    @logwrap
    def recv_data(self, n):
        return self.sock.recv(n)

    def ExchangeMessages(self, message_send, message_recv=None):
        self.send_data(message_send.pack())

        if message_recv is None:
            return
        recv_buffer = message_recv.pack()
        recv_len = recv_buffer.itemsize

        total_recv = 0
        parts = []
        while total_recv < recv_len:
            remain = recv_len - total_recv
            new_recv = self.recv_data(remain)
            parts.append(new_recv)
            total_recv += len(new_recv)
        buf = b''.join(parts)
        message_recv.unpack(buf)
        # log the error code from received message
        sendargs = message_send.array['longargs']
        recvargs = message_recv.array['longargs']
        log(f'Func: {sendargs[0]}, Code: {recvargs[0]}')

    def GetLong(self, funcName):
        """Common class of function that gets a single long"""
        funcCode = enum_gs[funcName]
        message_send = Message(longargs=(funcCode,))
        # First recieved message longargs is error code
        message_recv = Message(longargs=(0, 0))
        self.ExchangeMessages(message_send, message_recv)
        result = message_recv.array['longargs'][1]
        return result

    def SendLongGetLong(self, funcName, longarg):
        """Common class of function with one long arg
        that returns a single long"""
        funcCode = enum_gs[funcName]
        message_send = Message(longargs=(funcCode, longarg))
        # First recieved message longargs is error code
        message_recv = Message(longargs=(0, 0))
        self.ExchangeMessages(message_send, message_recv)
        result = message_recv.array['longargs'][1]
        return result

    def GetDMVersion(self):
        return self.GetLong('GS_GetDMVersion')

    def GetNumberOfCameras(self):
        return self.GetLong('GS_GetNumberOfCameras')

    def GetPluginVersion(self):
        return self.GetLong('GS_GetPluginVersion')

    def IsCameraInserted(self, camera):
        funcCode = enum_gs['GS_IsCameraInserted']
        message_send = Message(longargs=(funcCode, camera))
        message_recv = Message(longargs=(0,), boolargs=(0,))
        self.ExchangeMessages(message_send, message_recv)
        result = bool(message_recv.array['boolargs'][0])
        return result

    def InsertCamera(self, camera, state):
        funcCode = enum_gs['GS_InsertCamera']
        message_send = Message(longargs=(funcCode, camera), boolargs=(state,))
        message_recv = Message(longargs=(0,))
        self.ExchangeMessages(message_send, message_recv)

    def SetReadMode(self, mode, scaling=1.0):
        funcCode = enum_gs['GS_SetReadMode']
        message_send = Message(longargs=(funcCode, mode), dblargs=(scaling,))
        message_recv = Message(longargs=(0,))
        self.ExchangeMessages(message_send, message_recv)

    def SetShutterNormallyClosed(self, camera, shutter):
        funcCode = enum_gs['GS_SetShutterNormallyClosed']
        message_send = Message(longargs=(funcCode, camera, shutter))
        message_recv = Message(longargs=(0,))
        self.ExchangeMessages(message_send, message_recv)

    @logwrap
    def SetK2Parameters(self, readMode, scaling, hardwareProc, doseFrac, frameTime, alignFrames, saveFrames, filt=''):
        funcCode = enum_gs['GS_SetK2Parameters']

        self.save_frames = saveFrames

        # filter name
        filt_str = filt + '\0'
        extra = len(filt_str) % 4
        if extra:
            npad = 4 - extra
            filt_str = filt_str + npad * '\0'
        longarray = np.frombuffer(filt_str.encode(), dtype=np.int_)

        longs = [
            funcCode,
            readMode,
            hardwareProc,
        ]
        bools = [
            doseFrac,
            alignFrames,
            saveFrames,
        ]
        doubles = [
            scaling,
            frameTime,
        ]

        message_send = Message(longargs=longs, boolargs=bools, dblargs=doubles, longarray=longarray)
        message_recv = Message(longargs=(0,))  # just return code
        self.ExchangeMessages(message_send, message_recv)

    def setNumGrabSum(self, earlyReturnFrameCount, earlyReturnRamGrabs):
        # pack RamGrabs and earlyReturnFrameCount in one double
        self.num_grab_sum = (2**16) * earlyReturnRamGrabs + earlyReturnFrameCount

    def getNumGrabSum(self):
        return self.num_grab_sum

    @logwrap
    def SetupFileSaving(self, rotationFlip, dirname, rootname, filePerImage, doEarlyReturn, earlyReturnFrameCount=0, earlyReturnRamGrabs=0, lzwtiff=False):
        pixelSize = 1.0
        self.setNumGrabSum(earlyReturnFrameCount, earlyReturnRamGrabs)
        if self.save_frames and (doEarlyReturn or lzwtiff):
            # early return flag
            flag = 128 * int(doEarlyReturn) + 8 * int(lzwtiff)
            numGrabSum = self.getNumGrabSum()
            # set values to pass
            longs = [enum_gs['GS_SetupFileSaving2'], rotationFlip, flag, ]
            dbls = [pixelSize, numGrabSum, 0., 0., 0., ]
        else:
            longs = [enum_gs['GS_SetupFileSaving'], rotationFlip, ]
            dbls = [pixelSize, ]
        bools = [filePerImage, ]
        names_str = dirname + '\0' + rootname + '\0'
        extra = len(names_str) % 4
        if extra:
            npad = 4 - extra
            names_str = names_str + npad * '\0'
        longarray = np.frombuffer(names_str.encode(), dtype=np.int_)
        message_send = Message(longargs=longs, boolargs=bools, dblargs=dbls, longarray=longarray)
        message_recv = Message(longargs=(0, 0))
        self.ExchangeMessages(message_send, message_recv)

    # This function is broken, many undefined variables...
    # def GetFileSaveResult(self):
    #     longs = [enum_gs['GS_GetFileSaveResult'], rotationFlip]
    #     message_send = Message(longargs=longs, boolargs=bools, dblargs=dbls, longarray=longarray)
    #     message_recv = Message(longargs=(0, 0, 0))
    #     self.ExchangeMessages(message_send, message_recv)
    #     args = message_recv.array['longargs']
    #     numsaved = args[1]
    #     error = args[2]

    def SelectCamera(self, cameraid):
        funcCode = enum_gs['GS_SelectCamera']
        message_send = Message(longargs=(funcCode, cameraid))
        message_recv = Message(longargs=(0,))
        self.ExchangeMessages(message_send, message_recv)

    def UpdateK2HardwareDarkReference(self, cameraid):
        function_name = 'K2_updateHardwareDarkReference'
        return self.ExecuteSendCameraObjectionFunction(function_name, cameraid)

    def GetEnergyFilter(self):
        if 'GetEnergyFilter' not in self.filter_functions.keys():
            return -1.0
        func = self.filter_functions['GetEnergyFilter']
        script = f'if ( {func}() ) {{ Exit(1.0); }} else {{ Exit(-1.0); }}'
        return self.ExecuteGetDoubleScript(script)

    def SetEnergyFilter(self, value):
        if 'SetEnergyFilter' not in self.filter_functions.keys():
            return -1.0
        if value:
            i = 1
        else:
            i = 0
        func = self.filter_functions['SetEnergyFilter']
        wait = self.wait_for_filter
        script = f'{func}({i}); {wait}'
        return self.ExecuteSendScript(script)

    def GetEnergyFilterWidth(self):
        if 'GetEnergyFilterWidth' not in self.filter_functions.keys():
            return -1.0
        func = self.filter_functions['GetEnergyFilterWidth']
        script = f'Exit({func}())'
        return self.ExecuteGetDoubleScript(script)

    def SetEnergyFilterWidth(self, value):
        if 'SetEnergyFilterWidth' not in self.filter_functions.keys():
            return -1.0
        func = self.filter_functions['SetEnergyFilterWidth']
        script = f'if ( {func}({value:f}) ) {{ Exit(1.0); }} else {{ Exit(-1.0); }}'
        return self.ExecuteSendScript(script)

    def GetEnergyFilterOffset(self):
        if 'GetEnergyFilterOffset' not in self.filter_functions.keys():
            return 0.0
        func = self.filter_functions['GetEnergyFilterOffset']
        script = f'Exit({func}())'
        return self.ExecuteGetDoubleScript(script)

    def SetEnergyFilterOffset(self, value):
        if 'SetEnergyFilterOffset' not in self.filter_functions.keys():
            return -1.0
        func = self.filter_functions['SetEnergyFilterOffset']
        script = 'if ( {func}({value:f}) ) {{ Exit(1.0); }} else {{ Exit(-1.0); }}'
        return self.ExecuteSendScript(script)

    def AlignEnergyFilterZeroLossPeak(self):
        func = self.filter_functions['AlignEnergyFilterZeroLossPeak']
        wait = self.wait_for_filter
        script = f' if ( {func}() ) {{ {wait} Exit(1.0); }} else {{ Exit(-1.0); }}'
        return self.ExecuteGetDoubleScript(script)

    @logwrap
    def GetImage(self, processing, height, width, binning, top, left, bottom, right, exposure, shutterDelay):

        arrSize = width * height

        # TODO: need to figure out what these should be
        shutter = 0
        divideBy2 = 0
        corrections = 0
        settling = 0.0

        # prepare args for message
        if processing == 'dark':
            longargs = [enum_gs['GS_GetDarkReference']]
        else:
            longargs = [enum_gs['GS_GetAcquiredImage']]
        longargs.extend([
            arrSize,  # pixels in the image
            width, height,
        ])
        if processing == 'unprocessed':
            longargs.append(0)
        elif processing == 'dark subtracted':
            longargs.append(1)
        elif processing == 'gain normalized':
            longargs.append(2)
        longargs.extend([
            binning,
            top, left, bottom, right,
            shutter,
        ])
        if processing != 'dark':
            longargs.append(shutterDelay)
        longargs.extend([
            divideBy2,
            corrections,
        ])
        dblargs = [
            exposure,
            settling,
        ]

        message_send = Message(longargs=longargs, dblargs=dblargs)
        message_recv = Message(longargs=(0, 0, 0, 0, 0))

        # attempt to solve UCLA problem by reconnecting
        # if self.save_frames:
        # self.reconnect()

        self.ExchangeMessages(message_send, message_recv)

        longargs = message_recv.array['longargs']
        if longargs[0] < 0:
            return 1
        arrSize = longargs[1]
        width = longargs[2]
        height = longargs[3]
        numChunks = longargs[4]
        bytesPerPixel = 2
        numBytes = arrSize * bytesPerPixel
        chunkSize = (numBytes + numChunks - 1) / numChunks
        imArray = np.zeros((height, width), np.ushort)
        received = 0
        remain = numBytes
        for chunk in range(numChunks):
            # send chunk handshake for all but the first chunk
            if chunk:
                message_send = Message(longargs=(enum_gs['GS_ChunkHandshake'],))
                self.ExchangeMessages(message_send)
            thisChunkSize = min(remain, chunkSize)
            chunkReceived = 0
            chunkRemain = thisChunkSize
            while chunkRemain:
                new_recv = self.recv_data(chunkRemain)
                len_recv = len(new_recv)
                imArray.data[received: received + len_recv] = new_recv
                chunkReceived += len_recv
                chunkRemain -= len_recv
                remain -= len_recv
                received += len_recv
        return imArray

    def ExecuteSendCameraObjectionFunction(self, function_name, camera_id=0):
        # first longargs is error code. Error if > 0
        return self.ExecuteGetLongCameraObjectFunction(function_name, camera_id)

    def ExecuteGetLongCameraObjectFunction(self, function_name, camera_id=0):
        """
        Execute DM script function that requires camera object as input and output one long integer.
        """
        recv_longargs_init = (0,)
        result = self.ExecuteCameraObjectFunction(function_name, camera_id, recv_longargs_init=recv_longargs_init)
        if result is False:
            return 1
        return result.array['longargs'][0]

    def ExecuteGetDoubleCameraObjectFunction(self, function_name, camera_id=0):
        """
        Execute DM script function that requires camera object as input and output double floating point number.
        """
        recv_dblargs_init = (0,)
        result = self.ExecuteCameraObjectFunction(function_name, camera_id, recv_dblargs_init=recv_dblargs_init)
        if result is False:
            return -999.0
        return result.array['dblargs'][0]

    def ExecuteCameraObjectFunction(self, function_name, camera_id=0, recv_longargs_init=(0,), recv_dblargs_init=(0.0,), recv_longarray_init=[]):
        """
        Execute DM script function that requires camera object as input.
        """
        if not self.hasScriptFunction(function_name):
            # unsuccessful
            return False
        fullcommand = (f"Object manager = CM_GetCameraManager();\n"
                       f"Object cameraList = CM_GetCameras(manager);\n"
                       f"Object camera = ObjectAt(cameraList,{camera_id});\n"
                       f"{function_name}(camera);\n")
        result = self.ExecuteScript(fullcommand, camera_id, recv_longargs_init, recv_dblargs_init, recv_longarray_init)
        return result

    def ExecuteSendScript(self, command_line, select_camera=0):
        recv_longargs_init = (0,)
        result = self.ExecuteScript(command_line, select_camera, recv_longargs_init)
        # first longargs is error code. Error if > 0
        return result.array['longargs'][0]

    def ExecuteGetLongScript(self, command_line, select_camera=0):
        """
        Execute DM script and return the result as integer
        """
        # SerialEMCCD DM TemplatePlugIn::ExecuteScript retval is a double
        return int(self.ExecuteGetDoubleScript(command_line, select_camera))

    def ExecuteGetDoubleScript(self, command_line, select_camera=0):
        """
        Execute DM script that gets one double float number
        """
        recv_dblargs_init = (0.0,)
        result = self.ExecuteScript(command_line, select_camera, recv_dblargs_init=recv_dblargs_init)
        return result.array['dblargs'][0]

    def ExecuteScript(self, command_line, select_camera=0, recv_longargs_init=(0,), recv_dblargs_init=(0.0,), recv_longarray_init=[]):
        funcCode = enum_gs['GS_ExecuteScript']
        cmd_str = command_line + '\0'
        extra = len(cmd_str) % 4
        if extra:
            npad = 4 - extra
            cmd_str = cmd_str + (npad) * '\0'
        # send the command string as 1D longarray
        longarray = np.frombuffer(cmd_str.encode(), dtype=np.int_)
        # print(longaray)
        message_send = Message(longargs=(funcCode,), boolargs=(select_camera,), longarray=longarray)
        message_recv = Message(longargs=recv_longargs_init, dblargs=recv_dblargs_init, longarray=recv_longarray_init)
        self.ExchangeMessages(message_send, message_recv)
        return message_recv

    def RunScript(self, fn: str, background: bool = False):
        """
        Run a DM script

        fn: str
                Path to the script to run
        background: bool
                Prepend `// $BACKGROUND$` to run the script in the background
                and make it non-blocking.
        """

        bkg = r"// $BACKGROUND$\n\n"

        with open(fn, "r") as f:
            cmd_str = ''.join(f.readlines())

        if background:
            cmd_str = bkg + cmd_str

        return self.ExecuteScript(cmd_str)


def test1():
    g = GatanSocket()
    print(g)
    ver = g.GetDMVersion()
    print('Version', ver)
    # input('enter to quit.')

    s = 'Result("Hello world\\n")'
    g.ExecuteScript(s)

    breakpoint()
    exit()


if __name__ == '__main__':
    test1()<|MERGE_RESOLUTION|>--- conflicted
+++ resolved
@@ -90,6 +90,7 @@
     Initialize with the sequences of args (longs, bools, doubles)
     and optional long array.
     """
+
     def __init__(self, longargs=[], boolargs=[], dblargs=[], longarray=[]):
         # Strings are packaged as long array using np.frombuffer(buffer,np.int_)
         # and can be converted back with longarray.tostring()
@@ -122,15 +123,9 @@
         """
         Serialize the data
         """
-<<<<<<< HEAD
         data_size = self.array.data.itemsize
         if self.array.data.itemsize > ARGS_BUFFER_SIZE:
             raise RuntimeError(f'Message packet size {data_size} is larger than maximum {ARGS_BUFFER_SIZE}')
-=======
-        itemsize = self.array.data.itemsize
-        if itemsize > ARGS_BUFFER_SIZE:
-            raise RuntimeError(f'Message packet size {itemsize} is larger than maximum {ARGS_BUFFER_SIZE}')
->>>>>>> 03b47aef
         return self.array.data
 
     def unpack(self, buf):
