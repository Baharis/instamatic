from Tkinter import *
from PIL import Image, ImageEnhance
from PIL import ImageTk
import threading
import numpy as np
import time
import datetime
from instamatic.formats import write_tiff
from camera import Camera
import os, sys


class ImageGrabber(object):
    """docstring for ImageGrabber"""
    def __init__(self, cam, callback, frametime=0.05):
        super(ImageGrabber, self).__init__()
        
        self.callback = callback
        self.cam = cam

        self.default_exposure = self.cam.default_exposure
        self.default_binsize = self.cam.default_binsize
        self.dimensions = self.cam.dimensions
        self.defaults = self.cam.defaults
        self.name = self.cam.name

        self.frame = None
        self.thread = None
        self.stopEvent = None

        self.stash = None

        self.frametime = frametime
        self.exposure = self.frametime
        self.binsize = self.cam.default_binsize

        self.lock = threading.Lock()

        self.stopEvent = threading.Event()
        self.acquireInitiateEvent = threading.Event()
        self.acquireCompleteEvent = threading.Event()
        self.continuousCollectionEvent = threading.Event()

    def run(self):
        while not self.stopEvent.is_set():

            if self.acquireInitiateEvent.is_set():
                self.acquireInitiateEvent.clear()
                
                frame = self.cam.getImage(t=self.exposure, fastmode=True)
                self.callback(frame, acquire=True)

            elif not self.continuousCollectionEvent.is_set():
                frame = self.cam.getImage(t=self.frametime, fastmode=True)
                self.callback(frame)

    def start_loop(self):
        self.thread = threading.Thread(target=self.run, args=())
        self.thread.start()

    def end_loop(self):
        self.thread.stop()


class VideoStream(threading.Thread):
    """docstring for VideoStream"""
    def __init__(self, cam="simulate"):
        threading.Thread.__init__(self)

        self.cam = Camera(kind=cam)

        self.panel = None

        self.default_exposure = self.cam.default_exposure
        self.default_binsize = self.cam.default_binsize
        self.dimensions = self.cam.dimensions
        self.defaults = self.cam.defaults
        self.name = self.cam.name

        self.frame_delay = 50

        self.frametime = 0.05
        self.brightness = 1.0

        self.last = time.time()
        self.nframes = 1
        self.update_frequency = 0.25
        self.last_interval = self.frametime

        self.stream = self.setup_stream()
        self.start()

    def run(self):
        self.root = Tk()

        self.init_vars()
        self.buttonbox(self.root)
        self.header(self.root)
        self.makepanel(self.root)

        # self.stopEvent = threading.Event()
 
        self.root.wm_title("Instamatic stream")
        self.root.wm_protocol("WM_DELETE_WINDOW", self.close)

        self.root.bind('<Escape>', self.close)

        self.root.bind('<<StreamAcquire>>', self.on_frame)
        self.root.bind('<<StreamEnd>>', self.close)
        self.root.bind('<<StreamFrame>>', self.on_frame)

        self.start_stream()
        self.root.mainloop()

    def header(self, master):
        ewidth = 10
        lwidth = 12

        frame = Frame(master)
        self.e_fps         = Entry(frame, bd=0, width=ewidth, textvariable=self.var_fps, state=DISABLED)
        self.e_interval = Entry(frame, bd=0, width=ewidth, textvariable=self.var_interval, state=DISABLED)
        # self.e_overhead    = Entry(frame, bd=0, width=ewidth, textvariable=self.var_overhead, state=DISABLED)
        
        Label(frame, anchor=E, width=lwidth, text="fps:").grid(row=1, column=0)
        self.e_fps.grid(row=1, column=1)
        Label(frame, anchor=E, width=lwidth, text="interval (ms):").grid(row=1, column=2)
        self.e_interval.grid(row=1, column=3)
        # Label(frame, anchor=E, width=lwidth, text="overhead (ms):").grid(row=1, column=4)
        # self.e_overhead.grid(row=1, column=5)
        
        frame.pack()

        frame = Frame(master)
        
        self.e_frametime = Spinbox(frame, width=ewidth, textvariable=self.var_frametime, from_=0.0, to=1.0, increment=0.01)
        
        Label(frame, anchor=E, width=lwidth, text="exposure (s)").grid(row=1, column=0)
        self.e_frametime.grid(row=1, column=1)

        self.e_brightness = Spinbox(frame, width=ewidth, textvariable=self.var_brightness, from_=0.0, to=10.0, increment=0.1)
        
        Label(frame, anchor=E, width=lwidth, text="Brightness").grid(row=1, column=2)
        self.e_brightness.grid(row=1, column=3)
        
        frame.pack()

    def makepanel(self, master, resolution=(512,512)):
        if self.panel is None:
            image = Image.fromarray(np.zeros(resolution))
            image = ImageTk.PhotoImage(image)

            self.panel = Label(image=image)
            self.panel.image = image
            self.panel.pack(side="left", padx=10, pady=10)

    def buttonbox(self, master):
        ewidth = 10
        lwidth = 12

<<<<<<< HEAD
        frame = Frame(master)

        self.saving_path = Entry(frame, width = 50, textvariable=self.var_saving_path)
        self.name_data = Entry(frame, width = 50, textvariable=self.var_name_dataset)
        self.Expt = Entry(frame,width=50,textvariable=self.var_dataRecordExpt)

        self.coll=self.coll_init(self.ctrl)
        self.CollectionButton=Button(frame,text="Start Collection",command=self.coll.start_collection)
        self.CollectionButton.grid(row=3,column=4)
        self.CollectionStopButton=Button(frame,text="Stop Collection",command=self.coll.collectionstop)
        self.CollectionStopButton.grid(row=3,column=5)
        self.CollectionContButton=Button(frame,text="Continue Collection",command=self.coll.continuecollection)
        self.CollectionContButton.grid(row=3,column=6)
        self.exitButton=Button(frame,text="EXIT",command=self.close_window)
        self.exitButton.grid(row=3,column=7)

        Label(frame, anchor=E, width=30, text="Saving path:").grid(row=2, column=0)
        self.saving_path.grid(row=2,column=2)
        Label(frame, anchor=E, width=30, text="Name of current dataset:").grid(row=3,column=0)
        self.name_data.grid(row=3,column=2)
        Label(frame, anchor=E, width=30,text="Exposure time for data collection").grid(row=4,column=0)
        self.Expt.grid(row=4,column=2)

        frame.pack()
=======
        frame = LabelFrame(master, text="Experiment control")
        frame.pack(side="right", fill="both", expand="yes", padx=10, pady=10)

        ########################################################
        
        frame_io = LabelFrame(frame, text="Input/output")

        self.directory = Entry(frame_io, width=50, textvariable=self.var_directory)
        self.directory.grid(row=2, column=1)

        self.BrowseButton = Button(frame_io, text="Browse..", command=self.browse_directory)
        self.BrowseButton.grid(row=2, column=2)
        
        self.sample_name = Entry(frame_io, width=50, textvariable=self.var_sample_name)
        self.sample_name.grid(row=3, column=1)
        
        Label(frame_io, width=30, text="Directory:").grid(row=2, column=0)
        Label(frame_io, width=30, text="Sample name:").grid(row=3, column=0)

        self.incrementer = Spinbox(frame_io, from_=0, to=999, increment=1, textvariable=self.var_experiment_number)
        self.incrementer.grid(row=3, column=2)

        frame_io.pack(side="top", fill="both", expand="yes", padx=10, pady=10)
        
        ########################################################

        frame_cred = LabelFrame(frame, text="Continuous rotation electron diffraction")
        Label(frame_cred, width=30,text="Exposure time").grid(row=4, column=0)
        self.exposure_time = Entry(frame_cred, width=50, textvariable=self.var_exposure_time)
        self.exposure_time.grid(row=4, column=1)

        self.CollectionButton = Button(frame_cred, text="Start Collection", command=self.start_cred_collection, anchor=W)
        self.CollectionButton.grid(row=10, column=0)

        self.CollectionStopButton = Button(frame_cred, text="Stop Collection", command=self.stop_cred_collection, anchor=W)
        self.CollectionStopButton.grid(row=11 , column=0)

        self.CollectionContButton = Button(frame_cred, text="Continue Collection", command=None, anchor=W)
        self.CollectionContButton.grid(row=12, column=0)

        self.CollectionContButton = Button(frame_cred, text="Exit", command=self.exit_collection, anchor=W)
        self.CollectionContButton.grid(row=13, column=0)

        frame_cred.pack(side="top", fill="both", expand="yes", padx=10, pady=10)
            
        ########################################################

        frame_sed = LabelFrame(frame, text="Serial electron diffraction")

        self.CollectionButton = Button(frame_sed, text="Start Collection", command=self.start_sed_collection, anchor=W)
        self.CollectionButton.grid(row=10, column=0)

        self.CollectionStopButton = Button(frame_sed, text="Stop Collection (Does nothing)", command=self.stop_sed_collection, anchor=W)
        self.CollectionStopButton.grid(row=11 , column=0)

        frame_sed.pack(side="top", fill="both", expand="yes", padx=10, pady=10)

        ########################################################
>>>>>>> baebc2db

        btn = Button(master, text="Save image",
            command=self.saveImage)
        btn.pack(side="bottom", fill="both", expand="yes", padx=10, pady=10)

    def browse_directory(self):
        import tkFileDialog
        drc = tkFileDialog.askdirectory(parent=self.root, title="Select working directory")
        self.var_directory.set(drc)
        print self.get_experiment_directory()
        return drc

    def get_working_directory(self):
        drc = self.var_directory.get()
        return drc

    def get_experiment_directory(self):
        drc = self.var_directory.get()
        name = self.var_sample_name.get()
        number = self.var_experiment_number.get()
        path = os.path.join(drc, "{}_{}".format(name, number))
        return path

    def set_trigger(self, trigger=None):
        self.triggerEvent = trigger

    def set_sed_events(self, startEvent=None, stopEvent=None, exitEvent=None):
        self.startEvent_SED = startEvent
        self.stopEvent_SED = stopEvent
        self.exitEvent = exitEvent

    def start_sed_collection(self):
        print "Start button pressed"
        self.startEvent_SED.set()
        self.triggerEvent.set()

    def stop_sed_collection(self):
        print "Stop button pressed"
        self.stopEvent_SED.set()

    def set_cred_events(self, startEvent=None, stopEvent=None, exitEvent=None):
        self.startEvent_cRED = startEvent
        self.stopEvent_cRED = stopEvent
        self.exitEvent = exitEvent

    def start_cred_collection(self):
        print "Start button pressed"
        self.startEvent_cRED.set()
        self.triggerEvent.set()

    def stop_cred_collection(self):
        print "Stop button pressed"
        self.stopEvent_cRED.set()

    def exit_collection(self):
        print "exiting"
        self.exitEvent.set()
        self.triggerEvent.set()

    def init_vars(self):
        self.var_fps = DoubleVar()
        self.var_interval = DoubleVar()
        # self.var_overhead = DoubleVar()

        self.var_frametime = DoubleVar()
        self.var_frametime.set(self.frametime)
        self.var_frametime.trace("w", self.update_frametime)

        self.var_brightness = DoubleVar(value=1.0)
        self.var_brightness.set(self.brightness)
        self.var_brightness.trace("w", self.update_brightness)

        # Button box
<<<<<<< HEAD
        self.var_saving_path = StringVar(value="C:/")
=======
        self.var_fps = DoubleVar()
        self.var_interval = DoubleVar()
        self.var_directory = StringVar(value="C:/")
        self.var_sample_name = StringVar(value="experiment")
        self.var_exposure_time = DoubleVar(value=0.5)
        self.var_experiment_number = IntVar(value=1)
>>>>>>> baebc2db

    def update_frametime(self, name, index, mode):
        # print name, index, mode
        try:
            self.frametime = self.var_frametime.get()
        except:
            pass
        else:
            self.stream.frametime = self.frametime

    def update_brightness(self, name, index, mode):
        # print name, index, mode
        try:
            self.brightness = self.var_brightness.get()
        except:
            pass

    def saveImage(self):
        drc = self.get_directory()
        if not os.path.exists(drc):
            os.mkdir(drc)
        outfile = datetime.datetime.now().strftime("%Y%m%d-%H%M%S.%f") + ".tiff"
        outfile = os.path.join(drc, outfile)
        write_tiff(outfile, self.frame)
        print " >> Wrote file:", outfile

    def close(self):
        self.stream.stopEvent.set()
        self.root.quit()

    def send_frame(self, frame, acquire=False):
        if acquire:
            self.stream.lock.acquire(True)
            self.acquired_frame = self.frame = frame
            self.stream.lock.release()
            self.stream.acquireCompleteEvent.set()
        else:
            self.stream.lock.acquire(True)
            self.frame = frame
            self.stream.lock.release()

        # these events feel fragile if fired in rapid succession
        # self.root.event_generate('<<StreamFrame>>', when='tail')

    def setup_stream(self):
        return ImageGrabber(self.cam, callback=self.send_frame, frametime=self.frametime)
    
    def start_stream(self):
        self.stream.start_loop()
        self.root.after(500, self.on_frame)

    def on_frame(self, event=None):
        self.stream.lock.acquire(True)
        frame = self.frame
        self.stream.lock.release()

        frame = np.rot90(frame, k=3)

        if self.brightness != 1:
            image = Image.fromarray(frame).convert("L")
            image = ImageEnhance.Brightness(image).enhance(self.brightness)
            # Can also use ImageEnhance.Sharpness or ImageEnhance.Contrast if needed

        else:
            image = Image.fromarray(frame)

        image = ImageTk.PhotoImage(image=image)

        self.panel.configure(image=image)
        # keep a reference to avoid premature garbage collection
        self.panel.image = image

        self.update_frametimes()
        # self.root.update_idletasks()

        self.root.after(self.frame_delay, self.on_frame)

    def update_frametimes(self):
        self.current = time.time()
        delta = self.current - self.last

        if delta > self.update_frequency:
            interval = delta/self.nframes

            interval = (interval * 0.5) + (self.last_interval * 0.5)

            fps = 1.0/interval
            # overhead = interval - self.stream.frametime

            self.var_fps.set(round(fps, 2))
            self.var_interval.set(round(interval*1000, 2))
            # self.var_overhead.set(round(overhead*1000, 2))
            self.last = self.current
            self.nframes = 1

            self.last_interval = interval
        else:
            self.nframes += 1

    def getImage(self, t=None, binsize=1):
        current_frametime = self.stream.frametime

        # set to 0 to prevent it lagging data acquisition
        self.stream.frametime = 0
        if t:
            self.stream.exposure = t
        if binsize:
            self.stream.binsize = binsize

        self.stream.acquireInitiateEvent.set()

        self.stream.acquireCompleteEvent.wait()

        self.stream.lock.acquire(True)
        frame = self.acquired_frame
        self.stream.lock.release()
        
        self.stream.acquireCompleteEvent.clear()
        self.stream.frametime = current_frametime
        return frame

    def block(self):
        self.stream.continuousCollectionEvent.set()

    def unblock(self):
        self.stream.continuousCollectionEvent.clear()

    def continuous_collection(self, exposure=0.1, n=100, callback=None):
        """
        Function to continuously collect data
        Blocks the videostream while collecting data, and only shows collected images

        exposure: float
            exposure time
        n: int
            number of frames to collect
            if defined, returns a list of collected frames
        callback: function
            This function is called on every iteration with the image as first argument
            Should return True or False if data collection is to continue
        """
        buffer = []

        go_on = True
        i = 0

        self.block()
        while go_on:
            i += 1

            img = self.getImage(t=exposure)

            if callback:
                go_on = callback(img)
            else:
                buffer.append(img)
                go_on = i < n

        self.unblock()

        if not callback:
            return buffer


if __name__ == '__main__':
    stream = VideoStream(cam="simulate")
    from IPython import embed
    embed()
    stream.close()<|MERGE_RESOLUTION|>--- conflicted
+++ resolved
@@ -154,35 +154,6 @@
             self.panel.pack(side="left", padx=10, pady=10)
 
     def buttonbox(self, master):
-        ewidth = 10
-        lwidth = 12
-
-<<<<<<< HEAD
-        frame = Frame(master)
-
-        self.saving_path = Entry(frame, width = 50, textvariable=self.var_saving_path)
-        self.name_data = Entry(frame, width = 50, textvariable=self.var_name_dataset)
-        self.Expt = Entry(frame,width=50,textvariable=self.var_dataRecordExpt)
-
-        self.coll=self.coll_init(self.ctrl)
-        self.CollectionButton=Button(frame,text="Start Collection",command=self.coll.start_collection)
-        self.CollectionButton.grid(row=3,column=4)
-        self.CollectionStopButton=Button(frame,text="Stop Collection",command=self.coll.collectionstop)
-        self.CollectionStopButton.grid(row=3,column=5)
-        self.CollectionContButton=Button(frame,text="Continue Collection",command=self.coll.continuecollection)
-        self.CollectionContButton.grid(row=3,column=6)
-        self.exitButton=Button(frame,text="EXIT",command=self.close_window)
-        self.exitButton.grid(row=3,column=7)
-
-        Label(frame, anchor=E, width=30, text="Saving path:").grid(row=2, column=0)
-        self.saving_path.grid(row=2,column=2)
-        Label(frame, anchor=E, width=30, text="Name of current dataset:").grid(row=3,column=0)
-        self.name_data.grid(row=3,column=2)
-        Label(frame, anchor=E, width=30,text="Exposure time for data collection").grid(row=4,column=0)
-        self.Expt.grid(row=4,column=2)
-
-        frame.pack()
-=======
         frame = LabelFrame(master, text="Experiment control")
         frame.pack(side="right", fill="both", expand="yes", padx=10, pady=10)
 
@@ -241,7 +212,6 @@
         frame_sed.pack(side="top", fill="both", expand="yes", padx=10, pady=10)
 
         ########################################################
->>>>>>> baebc2db
 
         btn = Button(master, text="Save image",
             command=self.saveImage)
@@ -315,16 +285,12 @@
         self.var_brightness.trace("w", self.update_brightness)
 
         # Button box
-<<<<<<< HEAD
-        self.var_saving_path = StringVar(value="C:/")
-=======
         self.var_fps = DoubleVar()
         self.var_interval = DoubleVar()
         self.var_directory = StringVar(value="C:/")
         self.var_sample_name = StringVar(value="experiment")
         self.var_exposure_time = DoubleVar(value=0.5)
         self.var_experiment_number = IntVar(value=1)
->>>>>>> baebc2db
 
     def update_frametime(self, name, index, mode):
         # print name, index, mode
