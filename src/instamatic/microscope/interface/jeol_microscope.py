--- conflicted
+++ resolved
@@ -342,10 +342,6 @@
         a: Optional[float_deg] = None,
         b: Optional[float_deg] = None,
         *,
-<<<<<<< HEAD
-        speed: Optional[float] = None,
-=======
->>>>>>> a46596ad
         wait: bool = True,
     ) -> None:
         if z is not None:
