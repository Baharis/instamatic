--- conflicted
+++ resolved
@@ -489,17 +489,10 @@
         m = 'Continuous-Rotation 3D ED' if run.continuous else 'Rotation Electron Diffraction'
 
         img_conv = ImgConversion(
-<<<<<<< HEAD
             buffer=run.buffer,
-            osc_angle=run.osc_angle,
+            osc_angle=abs(run.osc_angle),
             start_angle=run.table['alpha'].iloc[0],
             end_angle=run.table['alpha'].iloc[-1],
-=======
-            buffer=self.run.buffer,
-            osc_angle=abs(self.run.osc_angle),
-            start_angle=self.run.table['alpha'].iloc[0],
-            end_angle=self.run.table['alpha'].iloc[-1],
->>>>>>> d8ab50dd
             rotation_axis=rotation_axis,
             acquisition_time=run.exposure,
             flatfield=self.flatfield,
